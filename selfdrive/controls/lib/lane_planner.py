--- conflicted
+++ resolved
@@ -1,7 +1,4 @@
-<<<<<<< HEAD
 from common.numpy_fast import interp, clip
-=======
->>>>>>> 1d64c18e
 import numpy as np
 from cereal import log
 from common.filter_simple import FirstOrderFilter
@@ -9,11 +6,7 @@
 from common.realtime import DT_MDL
 from selfdrive.hardware import EON, TICI
 from selfdrive.swaglog import cloudlog
-<<<<<<< HEAD
-from cereal import log
 from common.op_params import opParams
-=======
->>>>>>> 1d64c18e
 
 
 TRAJECTORY_SIZE = 33
